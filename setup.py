from setuptools import setup, find_packages
from wallabag_api import __version__ as version

desc = 'Wallabag API to add every pages you want to your Wallabag account'
long_desc = 'Wallabag is a "read it later" service, and that Wallabag API allow you to save web pages ' \
            'to your own account'
install_requires = [
    'aiohttp',
]

setup(
    name='wallabag_api',
    version=version,
    description=desc,
    long_description=desc,
    author='FoxMaSk',
    author_email='foxmask@trigger-happy.eu',
    url='https://github.com/push-things/wallabag_api',
<<<<<<< HEAD
    download_url="https://github.com/push-things/wallabag_api/archive/wallabag_api-" + version + ".zip",
=======
    download_url="https://github.com/push-things/wallabag_api/archive/"
                 "wallabag_api-" + version + ".zip",
>>>>>>> c6f62a46
    packages=find_packages(),
    classifiers=[
        'Development Status :: 5 - Production/Stable',
        'Intended Audience :: Developers',
        'License :: OSI Approved :: BSD License',
        'Operating System :: OS Independent',
        'Programming Language :: Python',
        'Programming Language :: Python :: 3.6',
        'Topic :: Internet',
        'Topic :: Communications',
    ],
    install_requires=install_requires,
    include_package_data=True,
)<|MERGE_RESOLUTION|>--- conflicted
+++ resolved
@@ -12,16 +12,11 @@
     name='wallabag_api',
     version=version,
     description=desc,
-    long_description=desc,
+    long_description=long_desc,
     author='FoxMaSk',
     author_email='foxmask@trigger-happy.eu',
     url='https://github.com/push-things/wallabag_api',
-<<<<<<< HEAD
     download_url="https://github.com/push-things/wallabag_api/archive/wallabag_api-" + version + ".zip",
-=======
-    download_url="https://github.com/push-things/wallabag_api/archive/"
-                 "wallabag_api-" + version + ".zip",
->>>>>>> c6f62a46
     packages=find_packages(),
     classifiers=[
         'Development Status :: 5 - Production/Stable',
